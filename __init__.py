--- conflicted
+++ resolved
@@ -42,11 +42,7 @@
     # The author of this add-on
     "author": "Marwan Abdellah",
     # A tuple, containing the add-on version
-<<<<<<< HEAD
-    "version": (2, 0, 0),
-=======
     "version": (1, 9, 0),
->>>>>>> 79230def
     # The earliest Blender version this add-on will work with. If you're not sure what versions of
     # Blender this add-on is compatible with, use the version of Blender you're developing
     # the add-on with.
